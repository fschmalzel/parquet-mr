/**
 * Copyright 2012 Twitter, Inc.
 *
 * Licensed under the Apache License, Version 2.0 (the "License");
 * you may not use this file except in compliance with the License.
 * You may obtain a copy of the License at
 *
 * http://www.apache.org/licenses/LICENSE-2.0
 *
 * Unless required by applicable law or agreed to in writing, software
 * distributed under the License is distributed on an "AS IS" BASIS,
 * WITHOUT WARRANTIES OR CONDITIONS OF ANY KIND, either express or implied.
 * See the License for the specific language governing permissions and
 * limitations under the License.
 */
package parquet.io;

import static parquet.example.Paper.r1;
import static parquet.example.Paper.r2;
import static parquet.example.Paper.schema;
import static parquet.example.Paper.schema2;
import static parquet.example.Paper.schema3;

import java.util.logging.Level;

import parquet.Log;
import parquet.column.impl.ColumnWriteStoreImpl;
import parquet.column.page.mem.MemPageStore;
import parquet.example.DummyRecordConverter;
import parquet.example.data.GroupWriter;
import parquet.io.api.RecordMaterializer;
import parquet.schema.MessageType;


/**
 * make sure {@link Log#LEVEL} is set to {@link Level#OFF}
 *
 * @author Julien Le Dem
 *
 */
public class PerfTest {

  public static void main(String[] args) {
    MemPageStore memPageStore = new MemPageStore();
    write(memPageStore);
    read(memPageStore);
  }

  private static void read(MemPageStore memPageStore) {
    read(memPageStore, schema, "read all", false);
    read(memPageStore, schema, "read all", false);
    read(memPageStore, schema, "read all", true);
    read(memPageStore, schema, "read all", true);
    read(memPageStore, schema2, "read projected", false);
    read(memPageStore, schema2, "read projected", true);
    read(memPageStore, schema3, "read projected no Strings", false);
    read(memPageStore, schema3, "read projected no Strings", true);
  }

  private static void read(MemPageStore memPageStore, MessageType myschema,
      String message, boolean compiled) {
    MessageColumnIO columnIO = newColumnFactory(myschema);
<<<<<<< HEAD
    System.out.println(message + (compiled ? " compiled" : ""));
    RecordMaterializer<Object> recordConsumer = new RecordMaterializer<Object>() {
      Object a;
      public void startMessage() { a = "startmessage";}
      public void startGroup() { a = "startgroup";}
      public void startField(String field, int index) { a = field;}
      public void endMessage() { a = "endmessage";}
      public void endGroup() { a = "endgroup";}
      public void endField(String field, int index) { a = field;}
      public void addInteger(int value) { a = "int";}
      public void addLong(long value) { a = "long";}
      public void addFloat(float value) { a = "float";}
      public void addDouble(double value) { a = "double";}
      public void addBoolean(boolean value) { a = "boolean";}
      public void addBinary(byte[] value) { a = value;}
      public Object getCurrentRecord() { return a; }
    };
=======
    System.out.println(message);
    RecordMaterializer<Object> recordConsumer = new DummyRecordConverter(myschema);
>>>>>>> 696bce44
    RecordReader<Object> recordReader = columnIO.getRecordReader(memPageStore, recordConsumer);
    if (compiled) {
      recordReader = new RecordReaderCompiler().compile((RecordReaderImplementation<Object>)recordReader);
    }

    read(recordReader, 2, myschema);
    read(recordReader, 10000, myschema);
    read(recordReader, 10000, myschema);
    read(recordReader, 10000, myschema);
    read(recordReader, 10000, myschema);
    read(recordReader, 10000, myschema);
    read(recordReader, 100000, myschema);
    read(recordReader, 1000000, myschema);
    System.out.println();
  }


  private static void write(MemPageStore memPageStore) {
    ColumnWriteStoreImpl columns = new ColumnWriteStoreImpl(memPageStore, 50*1024*1024);
    MessageColumnIO columnIO = newColumnFactory(schema);

    GroupWriter groupWriter = new GroupWriter(columnIO.getRecordWriter(columns), schema);
    groupWriter.write(r1);
    groupWriter.write(r2);

    write(groupWriter, 10000);
    write(groupWriter, 10000);
    write(groupWriter, 10000);
    write(groupWriter, 10000);
    write(groupWriter, 10000);
    write(groupWriter, 100000);
    write(groupWriter, 1000000);
    columns.flush();
    System.out.println();
    System.out.println(columns.memSize()+" bytes used total");
    System.out.println("max col size: "+columns.maxColMemSize()+" bytes");
  }

  private static MessageColumnIO newColumnFactory(MessageType schema) {
    return new ColumnIOFactory().getColumnIO(schema);
  }
  private static void read(RecordReader<Object> recordReader, int count, MessageType schema) {
    Object[] records = new Object[count];
    System.gc();
    System.out.println("<<<");
    long t0 = System.currentTimeMillis();
    for (int i = 0; i < records.length; i++) {
      records[i] = recordReader.read();
    }
    long t1 = System.currentTimeMillis();
    System.out.println(">>>");
    long t = t1-t0;
    float err = (float)100 * 2 / t; // (+/- 1 ms)
    System.out.printf("read %,9d recs in %,5d ms at %,9d rec/s err: %3.2f%%\n", count , t, t == 0 ? 0 : count * 1000 / t, err);
    if (!records[0].equals("end()")) {
      throw new RuntimeException(""+records[0]);
    }
  }

  private static void write(GroupWriter groupWriter, int count) {
    long t0 = System.currentTimeMillis();
    for (int i = 0; i < count; i++) {
      groupWriter.write(r1);
    }
    long t1 = System.currentTimeMillis();
    long t = t1-t0;
    System.out.printf("written %,9d recs in %,5d ms at %,9d rec/s\n", count, t, t == 0 ? 0 : count * 1000 / t );
  }

}<|MERGE_RESOLUTION|>--- conflicted
+++ resolved
@@ -60,28 +60,10 @@
   private static void read(MemPageStore memPageStore, MessageType myschema,
       String message, boolean compiled) {
     MessageColumnIO columnIO = newColumnFactory(myschema);
-<<<<<<< HEAD
+
     System.out.println(message + (compiled ? " compiled" : ""));
-    RecordMaterializer<Object> recordConsumer = new RecordMaterializer<Object>() {
-      Object a;
-      public void startMessage() { a = "startmessage";}
-      public void startGroup() { a = "startgroup";}
-      public void startField(String field, int index) { a = field;}
-      public void endMessage() { a = "endmessage";}
-      public void endGroup() { a = "endgroup";}
-      public void endField(String field, int index) { a = field;}
-      public void addInteger(int value) { a = "int";}
-      public void addLong(long value) { a = "long";}
-      public void addFloat(float value) { a = "float";}
-      public void addDouble(double value) { a = "double";}
-      public void addBoolean(boolean value) { a = "boolean";}
-      public void addBinary(byte[] value) { a = value;}
-      public Object getCurrentRecord() { return a; }
-    };
-=======
-    System.out.println(message);
     RecordMaterializer<Object> recordConsumer = new DummyRecordConverter(myschema);
->>>>>>> 696bce44
+
     RecordReader<Object> recordReader = columnIO.getRecordReader(memPageStore, recordConsumer);
     if (compiled) {
       recordReader = new RecordReaderCompiler().compile((RecordReaderImplementation<Object>)recordReader);
