--- conflicted
+++ resolved
@@ -83,17 +83,6 @@
       <plugin>
         <groupId>org.apache.maven.plugins</groupId>
         <artifactId>maven-jar-plugin</artifactId>
-<<<<<<< HEAD
-=======
-        <version>${maven-jar-plugin.version}</version>
-        <executions>
-          <execution>
-            <goals>
-              <goal>test-jar</goal>
-            </goals>
-          </execution>
-        </executions>
->>>>>>> 2ffde6ad
       </plugin>
     </plugins>
   </build>
